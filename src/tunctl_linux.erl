%% Copyright (c) 2011, Michael Santos <michael.santos@gmail.com>
%% All rights reserved.
%%
%% Redistribution and use in source and binary forms, with or without
%% modification, are permitted provided that the following conditions
%% are met:
%%
%% Redistributions of source code must retain the above copyright
%% notice, this list of conditions and the following disclaimer.
%%
%% Redistributions in binary form must reproduce the above copyright
%% notice, this list of conditions and the following disclaimer in the
%% documentation and/or other materials provided with the distribution.
%%
%% Neither the name of the author nor the names of its contributors
%% may be used to endorse or promote products derived from this software
%% without specific prior written permission.
%%
%% THIS SOFTWARE IS PROVIDED BY THE COPYRIGHT HOLDERS AND CONTRIBUTORS
%% "AS IS" AND ANY EXPRESS OR IMPLIED WARRANTIES, INCLUDING, BUT NOT
%% LIMITED TO, THE IMPLIED WARRANTIES OF MERCHANTABILITY AND FITNESS
%% FOR A PARTICULAR PURPOSE ARE DISCLAIMED. IN NO EVENT SHALL THE
%% COPYRIGHT HOLDER OR CONTRIBUTORS BE LIABLE FOR ANY DIRECT, INDIRECT,
%% INCIDENTAL, SPECIAL, EXEMPLARY, OR CONSEQUENTIAL DAMAGES (INCLUDING,
%% BUT NOT LIMITED TO, PROCUREMENT OF SUBSTITUTE GOODS OR SERVICES;
%% LOSS OF USE, DATA, OR PROFITS; OR BUSINESS INTERRUPTION) HOWEVER
%% CAUSED AND ON ANY THEORY OF LIABILITY, WHETHER IN CONTRACT, STRICT
%% LIABILITY, OR TORT (INCLUDING NEGLIGENCE OR OTHERWISE) ARISING IN
%% ANY WAY OUT OF THE USE OF THIS SOFTWARE, EVEN IF ADVISED OF THE
%% POSSIBILITY OF SUCH DAMAGE.
-module(tunctl_linux).

-include("tuntap.hrl").
-include("ioctl.hrl").
-include("procket.hrl").

-export([
        create/2,
        persist/2,
        owner/2, group/2,
<<<<<<< HEAD
        up/2, down/1,

        header/1
=======
        up/3, down/1
>>>>>>> 34c23c20
    ]).


-define(SIOCGIFFLAGS, 16#8913).
-define(SIOCSIFFLAGS, 16#8914).
-define(SIOCSIFADDR, 16#8916).

-define(TUNDEV, "net/tun").

%%--------------------------------------------------------------------
%%% Exports
%%--------------------------------------------------------------------
create(<<>>, Opt) ->
    create(<<0:(15*8)>>, Opt);
create(Ifname, Opt) when byte_size(Ifname) < ?IFNAMSIZ, is_list(Opt) ->
    case procket:dev(?TUNDEV) of
        {ok, FD} ->
            create_1(FD, Ifname, Opt);
        Error ->
            Error
    end.

create_1(FD, Ifname, Opt) ->
    Flag = lists:foldl(fun(N, F) -> F bor flag(N) end, 0, Opt),
    Result = procket:ioctl(FD, ?TUNSETIFF, <<
        Ifname/binary,
        0:((15*8) - (byte_size(Ifname)*8)), 0:8,    % ifrn_name[IFNAMSIZ]: interface name
        Flag:2/native-signed-integer-unit:8,        % ifru_flags
        0:(14*8)
    >>),
    case Result of
        {ok, Dev} ->
            {ok, FD, hd(binary:split(Dev, <<0>>))};
        Error ->
            ok = procket:close(FD),
            Error
    end.


persist(FD, Status) ->
    tunctl:ioctl(FD, ?TUNSETPERSIST, Status).


%%
%% Change the owner/group of the tun device
%%
owner(FD, Owner) when is_integer(FD), is_integer(Owner) ->
    tunctl:ioctl(FD, ?TUNSETOWNER, int_to_bin(Owner)).

group(FD, Group) when is_integer(FD), is_integer(Group) ->
    tunctl:ioctl(FD, ?TUNSETGROUP, int_to_bin(Group)).


%%
%% Configure the interface just like ifconfig except
%% with fewer features and no error checking.
%%
%% Also, we ignore the mask.
%%
up(Dev, {A,B,C,D}, _Mask) when byte_size(Dev) < ?IFNAMSIZ ->
    {ok, Socket} = procket:socket(inet, dgram,  0),

    % struct sockaddr_in
    % dev[IFNAMSIZ], family:2 bytes, port:2 bytes, ipaddr:4 bytes
    Ifr = <<Dev/bytes, 0:( (?IFNAMSIZ - byte_size(Dev) - 1)*8), 0:8,
        ?PF_INET:16/native, 0:16, A:8, B:8, C:8, D:8, 0:(8*8)>>,

    Res = try ok = tunctl:ioctl(Socket, ?SIOCSIFADDR, Ifr),
        {ok, Flag} = get_flag(Socket, Dev),
        ok = set_flag(Socket, Dev, Flag bor ?IFF_RUNNING bor ?IFF_UP) of
        _ -> ok
    catch
        error:Error ->
            Error
    end,

    ok = procket:close(Socket),
    Res.

down(Dev) when byte_size(Dev) < ?IFNAMSIZ ->
    {ok, Socket} = procket:socket(inet, dgram,  0),

    Res = try {ok, Flags} = get_flag(Socket, Dev),
        ok = set_flag(Socket, Dev, Flags band bnot(?IFF_UP)) of
        _ -> ok
    catch
        error:Error ->
            Error
    end,

    ok = procket:close(Socket),
    Res.


header(<<Flags:?UINT16, Proto:?UINT16, Buf/binary>>) ->
    {tun_pi, Flags, Proto, Buf}.


%%--------------------------------------------------------------------
%%% Internal functions
%%--------------------------------------------------------------------

%%
%% tun/tap options
%%
flag(tun) -> ?IFF_TUN;
flag(tap) -> ?IFF_TAP;
flag(no_pi) -> ?IFF_NO_PI;
flag(one_queue) -> ?IFF_ONE_QUEUE;
flag(vnet_hdr) -> ?IFF_VNET_HDR;
flag(tun_excl) -> ?IFF_TUN_EXCL;
flag(_) -> 0.

set_flag(FD, Dev, Flag) ->
    tunctl:ioctl(FD, ?SIOCSIFFLAGS,
        <<Dev/bytes, 0:((15-byte_size(Dev))*8), 0:8,
        Flag:2/native-signed-integer-unit:8,
        0:(14*8)>>).
get_flag(FD, Dev) ->
    {ok, <<_:(16*8), Flag:2/native-signed-integer-unit:8, _/binary>>} = procket:ioctl(
        FD, ?SIOCGIFFLAGS, <<Dev/bytes, 0:((15-byte_size(Dev))*8), 0:(16*8)>>
    ),
    {ok, Flag}.


int_to_bin(Int) ->
    <<Int:4/native-integer-unsigned-unit:8>>.<|MERGE_RESOLUTION|>--- conflicted
+++ resolved
@@ -38,13 +38,9 @@
         create/2,
         persist/2,
         owner/2, group/2,
-<<<<<<< HEAD
-        up/2, down/1,
+        up/3, down/1,
 
         header/1
-=======
-        up/3, down/1
->>>>>>> 34c23c20
     ]).
 
 
