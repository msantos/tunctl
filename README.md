
tunctl is an Erlang API for creating and using TUN/TAP interfaces.


## PRIVILEGES

### Linux

beam needs to have privileges to configure interfaces.

To add cap\_net\_admin capabilities:

     sudo setcap cap_net_admin=ep /path/to/bin/beam # or beam.smp

To check the privileges:

     getcap cap_net_admin=ep /path/to/bin/beam # or beam.smp

To remove the privileges

     sudo setcap -r cap_net_admin=ep /path/to/bin/beam # or beam.smp

### Mac OS X

Requires the tun/tap driver from:

<http://tuntaposx.sourceforge.net/>

Allow the user running tunctl to call ifconfig using sudo:

    sudo visudo
    youruser ALL=NOPASSWD: /sbin/ifconfig tap0 *

### FreeBSD

tunctl uses the FreeBSD tuntap legacy interface.

1. Ensure the tap device kernel module is loaded:

	    $ kldstat
	    $ kldload if_tap

    If you want the tap driver loaded on boot, add to /boot/loader.conf:

        if_tap_load="YES"

2. Check cloning is enabled:

        $ sysctl net.link.tun.devfs_cloning
        net.link.tun.devfs_cloning: 1

        $ sysctl net.link.tap.devfs_cloning
        net.link.tap.devfs_cloning: 1

3. Allow the user running tunctl to call ifconfig using sudo:

        sudo visudo
        youruser ALL=NOPASSWD: /sbin/ifconfig tap0 *


## EXPORTS

### tuncer

Tuncer is a stand up guy and just like him, tuncer has your back,
cleaning up after you.

    create() -> {ok, PID}
    create(Device) -> {ok, PID}
    create(Device, Options) -> {ok, PID}
    
        Types   Device = [ string() | binary() ]
                Options = [ Flag ]
                Flag = [ tun | tap | no_pi | one_queue | vnet_hdr | tun_excl ]
    
        Device is the TUN/TAP interface name. If an interface name is not
        specified, the TUN/TAP driver will choose one (for tap devices,
        starting from "tap0"; for tun devices, beginning from "tun0").
    
        Options contains a list of flags.
    
            tun: create a tun interface
    
            tap: create a tap interface
    
            no_pi: do not prepend the data with a 4 byte header describing
                   the physical interface
    
        The options default to [tap, no_pi].
    
    destroy(Ref) -> ok
    
        Types   Ref = pid()
    
        Remove the TUN/TAP interface.
    
    up(Ref, IPv4) -> ok | {error, posix()}
    
        Types   Ref = pid()
                IPv4 = list() | tuple()
    
        Configure a TUN/TAP interface using the default netmask and broadcast
        for the network.
    
    down(Ref) -> ok | {error, posix()}
    
        Types   Ref = pid()
    
        Unconfigure a TUN/TAP interface.
    
    persist(Ref, Boolean) -> ok | {error, posix()}
    
        Types   Ref = pid()
                Boolean = [ true | false ]
    
        Set the interface to exist after the Erlang process exits.

    owner(Ref, Owner) -> ok | {error, posix()}

        Types   Ref = pid()
                Owner = integer()

        Set the uid owning the interface.

    group(Ref, Group) -> ok | {error, posix()}

        Types   Ref = pid()
                Group = integer()

        Set the gid owning the interface.

    read(Ref, Size) -> {ok, Buf} | {error, posix()}

        Types   Ref = pid()
                Size = integer() Buf = binary()

        Read _Size_ bytes from the interface.

    write(Ref, Buf) -> ok | {error, posix()}

        Types   Ref = pid()
                Buf = binary()

        Write _Buf_ to the interface.

    devname(Ref) -> Devname

        Types   Devname = binary()

        Returns the TUN/TAP device name.

    flags(Ref) -> integer()

        Returns an integer holding the interface creation flags.

### tunctl

tunctl does the actual tun/tap device manipulation. Some functions take
a device name, others a file descriptor. It is up to the caller to make
sure the file descriptors are closed (the device will disappear after
the fd is closed if the device is not persistent).

    create() -> {ok, FD, Device}
    create(Ifname) -> {ok, FD, Device}
    create(Ifname, Flags) -> {ok, FD, Device}

        Types   FD = integer()
                Device = binary()
                Flags = list()

    persist(FD, Bool) -> ok | {error, posix()}

        Types   FD = integer()
                Bool = true | false

    owner(FD, UID) -> ok | {error, posix()}

        Types   FD = integer()
                UID = integer()

    group(FD, GID) -> ok | {error, posix()}

        Types   FD = integer()
                UID = integer()

    up(Device, IPv4Address) -> ok

        Types   Device = binary()
                IPv4Address = tuple()

    down(Device) -> ok

        Types   Device = binary()


## EXAMPLES

    1> {ok, Ref} = tuncer:create().
    {ok,<0.34.0>}

    2> tuncer:devname(Ref).
    <<"tap0">>

    3> tuncer:up(Ref, "192.168.123.4").
    ok

    4> {ok, Buf} = tuncer:read(Ref, 1500).
    {ok,<<1,0,94,0,0,22,190,138,20,22,76,120,8,0,70,192,0,40,
          0,0,64,0,1,2,200,76,192,...>>}

    5> tuncer:destroy(Ref).
    ok

## TODO

* Linux:
    * the TUNSETIFF ioctl request to create the interface requires
      CAP\_NET\_ADMIN privileges. Look at moving the interface creation
      into the procket setuid binary for OSes that use the multiplexing
      dev.

    * support setting IPv6 address using ioctl

    * support setting netmask using ioctl

<<<<<<< HEAD
* add support for tun filtering
=======
    * add support for tun filtering

* make sure tuncer can never leak file descriptors
>>>>>>> 34c23c20


* support for setting pointopoint<|MERGE_RESOLUTION|>--- conflicted
+++ resolved
@@ -223,13 +223,8 @@
 
     * support setting netmask using ioctl
 
-<<<<<<< HEAD
-* add support for tun filtering
-=======
     * add support for tun filtering
 
 * make sure tuncer can never leak file descriptors
->>>>>>> 34c23c20
-
 
 * support for setting pointopoint